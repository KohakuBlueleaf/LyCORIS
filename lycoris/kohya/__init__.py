--- conflicted
+++ resolved
@@ -74,14 +74,11 @@
     weight_decompose = str_bool(kwargs.get("dora_wd", False))
     full_matrix = str_bool(kwargs.get("full_matrix", False))
     bypass_mode = str_bool(kwargs.get("bypass_mode", False))
-<<<<<<< HEAD
     rs_lora = str_bool(kwargs.get("rs_lora", False))
-=======
     unbalanced_factorization = str_bool(kwargs.get("unbalanced_factorization", False))
 
     if unbalanced_factorization:
         logger.info("Unbalanced factorization for LoKr is enabled")
->>>>>>> 65ae0f20
 
     if bypass_mode:
         logger.info("Bypass mode is enabled")
@@ -149,11 +146,8 @@
             weight_decompose=weight_decompose,
             full_matrix=full_matrix,
             bypass_mode=bypass_mode,
-<<<<<<< HEAD
             rs_lora=rs_lora
-=======
             unbalanced_factorization=unbalanced_factorization,
->>>>>>> 65ae0f20
         )
 
     if algo == "dylora":
