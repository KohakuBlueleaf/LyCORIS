--- conflicted
+++ resolved
@@ -866,15 +866,6 @@
                         loras.append(lora)
             return loras
 
-<<<<<<< HEAD
-        self.text_encoder_loras = create_modules(
-            IA3Network.LORA_PREFIX_TEXT_ENCODER,
-            text_encoder[0] if isinstance(text_encoder, list) else text_encoder,
-            IA3Network.TEXT_ENCODER_TARGET_REPLACE_MODULE,
-            IA3Network.TEXT_ENCODER_TARGET_REPLACE_NAME,
-            IA3Network.TRAIN_INPUT
-        )
-=======
         if isinstance(text_encoder, list):
             text_encoders = text_encoder
             use_index = True
@@ -891,7 +882,6 @@
                 IA3Network.TEXT_ENCODER_TARGET_REPLACE_NAME,
                 IA3Network.TRAIN_INPUT
             ))
->>>>>>> 893d85c8
         print(f"create LyCORIS for Text Encoder: {len(self.text_encoder_loras)} modules.")
 
         self.unet_loras = create_modules(
